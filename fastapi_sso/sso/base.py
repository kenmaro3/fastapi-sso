"""SSO login base dependency
"""
# pylint: disable=too-few-public-methods

import json
from typing import Dict, List, Optional
from uuid import uuid4

import httpx
import pydantic
from oauthlib.oauth2 import WebApplicationClient
from starlette.exceptions import HTTPException
from starlette.requests import Request
from starlette.responses import RedirectResponse


class SSOLoginError(HTTPException):
    """Raised when any login-related error ocurrs
    (such as when user is not verified or if there was an attempt for fake login)
    """


class OpenID(pydantic.BaseModel):  # pylint: disable=no-member
    """Class (schema) to represent information got from sso provider in a common form."""

    id: Optional[str]
    email: Optional[str]
    first_name: Optional[str]
    last_name: Optional[str]
    display_name: Optional[str]
    picture: Optional[str]
    provider: Optional[str]


class SSOBase:
    """Base class (mixin) for all SSO providers"""

    provider = NotImplemented
    client_id: str = NotImplemented
    client_secret: str = NotImplemented
    redirect_uri: Optional[str] = NotImplemented
    scope: List[str] = NotImplemented
    _oauth_client: Optional[WebApplicationClient] = None
    state: Optional[str] = None

    def __init__(
        self,
        client_id: str,
        client_secret: str,
        redirect_uri: Optional[str] = None,
        allow_insecure_http: bool = False,
        use_state: bool = True,
    ):
        # pylint: disable=too-many-arguments
        self.client_id = client_id
        self.client_secret = client_secret
        self.redirect_uri = redirect_uri
        self.allow_insecure_http = allow_insecure_http
        self.use_state = use_state

    @property
    def oauth_client(self) -> WebApplicationClient:
        """OAuth Client to help us generate requests and parse responses"""
        if self.client_id == NotImplemented:
            raise NotImplementedError(f"Provider {self.provider} not supported")
        if self._oauth_client is None:
            self._oauth_client = WebApplicationClient(self.client_id)
        return self._oauth_client

    @property
    def access_token(self) -> Optional[str]:
        """Access token from token endpoint"""
        return self.oauth_client.access_token

    @classmethod
    async def openid_from_response(cls, response: dict) -> OpenID:
        """Return {OpenID} object from provider's user info endpoint response"""
        raise NotImplementedError(f"Provider {cls.provider} not supported")

    @classmethod
    async def get_discovery_document(cls) -> Dict[str, str]:
        """Get discovery document containing handy urls"""
        raise NotImplementedError(f"Provider {cls.provider} not supported")

    @property
    async def authorization_endpoint(self) -> Optional[str]:
        """Return `authorization_endpoint` from discovery document"""
        discovery = await self.get_discovery_document()
        return discovery.get("authorization_endpoint")

    @property
    async def token_endpoint(self) -> Optional[str]:
        """Return `token_endpoint` from discovery document"""
        discovery = await self.get_discovery_document()
        return discovery.get("token_endpoint")

    @property
    async def userinfo_endpoint(self) -> Optional[str]:
        """Return `userinfo_endpoint` from discovery document"""
        discovery = await self.get_discovery_document()
        return discovery.get("userinfo_endpoint")

    async def get_login_url(self, *, redirect_uri: Optional[str] = None) -> str:
        """Return prepared login url. This is low-level, see {get_login_redirect} instead."""
        redirect_uri = redirect_uri or self.redirect_uri
        if redirect_uri is None:
            raise ValueError("redirect_uri must be provided, either at construction or request time")
        if self.use_state:
            self.state = str(uuid4())
<<<<<<< HEAD
        request_uri = self.oauth_client.prepare_request_uri(await self.authorization_endpoint, redirect_uri=self.redirect_uri, state=self.state, scope=self.scope)
=======
        request_uri = self.oauth_client.prepare_request_uri(
            await self.authorization_endpoint, redirect_uri=redirect_uri, state=self.state, scope=self.scope
        )
>>>>>>> 831b4f7e
        return request_uri

    async def get_login_redirect(self, *, redirect_uri: Optional[str] = None) -> RedirectResponse:
        """Return redirect response by Stalette to login page of Oauth SSO provider

        Arguments:
            redirect_uri {Optional[str]} -- Override redirect_uri specified on this instance (default: None)

        Returns:
            RedirectResponse -- Starlette response (may directly be returned from FastAPI)
        """
        login_uri = await self.get_login_url(redirect_uri=redirect_uri)
        response = RedirectResponse(login_uri, 303)
        if self.state is not None and self.use_state:
            response.set_cookie("ssostate", self.state, expires=600)
        return response

    async def verify_and_process(self, request: Request) -> Optional[OpenID]:
        """Get FastAPI (Starlette) Request object and process login.
        This handler should be used for your /callback path.

        Arguments:
            request {Request} -- FastAPI request object (or Starlette)

        Returns:
            Optional[OpenID] -- OpenID if the login was successfull
        """
        code = request.query_params.get("code")
        if code is None:
            raise SSOLoginError(400, "'code' parameter was not found in callback request")
        if self.state is not None and self.use_state:
            ssostate = request.cookies.get("ssostate")
            if ssostate is None or ssostate != self.state:
                raise SSOLoginError(
                    401,
                    "'state' parameter in callback request does not match our internal 'state', " "someone may be trying to do something bad.",
                )
        return await self.process_login(code, request)

    async def process_login(self, code: str, request: Request) -> Optional[OpenID]:
        """This method should be called from callback endpoint to verify the user and request user info endpoint.
        This is low level, you should use {verify_and_process} instead.
        """
        # pylint: disable=too-many-locals
        url = request.url
        scheme = url.scheme
        if not self.allow_insecure_http and scheme != "https":
            current_url = str(url).replace("http://", "https://")
            scheme = "https"
        else:
            current_url = str(url)
        current_path = f"{scheme}://{url.netloc}{url.path}"

        token_url, headers, body = self.oauth_client.prepare_token_request(await self.token_endpoint, authorization_response=current_url, redirect_url=current_path, code=code)  # type: ignore

        if token_url is None:
            return None

        auth = httpx.BasicAuth(self.client_id, self.client_secret)
        async with httpx.AsyncClient() as session:
            response = await session.post(token_url, headers=headers, content=body, auth=auth)
            content = response.json()
            self.oauth_client.parse_request_body_response(json.dumps(content))

            uri, headers, _ = self.oauth_client.add_token(await self.userinfo_endpoint)
            response = await session.get(uri, headers=headers)
            content = response.json()

        return await self.openid_from_response(content)<|MERGE_RESOLUTION|>--- conflicted
+++ resolved
@@ -107,13 +107,9 @@
             raise ValueError("redirect_uri must be provided, either at construction or request time")
         if self.use_state:
             self.state = str(uuid4())
-<<<<<<< HEAD
-        request_uri = self.oauth_client.prepare_request_uri(await self.authorization_endpoint, redirect_uri=self.redirect_uri, state=self.state, scope=self.scope)
-=======
         request_uri = self.oauth_client.prepare_request_uri(
             await self.authorization_endpoint, redirect_uri=redirect_uri, state=self.state, scope=self.scope
         )
->>>>>>> 831b4f7e
         return request_uri
 
     async def get_login_redirect(self, *, redirect_uri: Optional[str] = None) -> RedirectResponse:
@@ -149,7 +145,8 @@
             if ssostate is None or ssostate != self.state:
                 raise SSOLoginError(
                     401,
-                    "'state' parameter in callback request does not match our internal 'state', " "someone may be trying to do something bad.",
+                    "'state' parameter in callback request does not match our internal 'state', "
+                    "someone may be trying to do something bad.",
                 )
         return await self.process_login(code, request)
 
